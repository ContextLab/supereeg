--- conflicted
+++ resolved
@@ -60,17 +60,11 @@
 
             # load in template file
             img = nib.load(template)
-<<<<<<< HEAD
-            #self.locs = pd.DataFrame(nii2cmu(img), columns=['x', 'y', 'z'])
-        else:
-            self.locs = pd.DataFrame(locs, columns=['x', 'y', 'z'])
-=======
 
             # get locations from template
             self.locs = pd.DataFrame(nii2cmu(img), columns=['x', 'y', 'z'])
 
         else:
->>>>>>> bf1c88bb
 
             # otherwise, create df from locs passed as arg
             self.locs = pd.DataFrame(self.locs, columns=['x', 'y', 'z'])
