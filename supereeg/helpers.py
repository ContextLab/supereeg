--- conflicted
+++ resolved
@@ -386,11 +386,7 @@
 
             for each in _chunker(zbo.sessions[bo.sessions == session].index.tolist(), chunk_size):
                 z_bo = _chunk_bo(zbo, each)
-<<<<<<< HEAD
                 block = _reconstruct_activity(z_bo, Kba, Kaa_inv, zscored=True)
-=======
-                block = _reconstruct_activity(z_bo, K)
->>>>>>> e75c773a
                 if block_results == []:
                     block_results = block
                 else:
@@ -426,11 +422,7 @@
     return list(zip_longest(*args, fillvalue=fillvalue))
 
 
-<<<<<<< HEAD
-def _reconstruct_activity(bo, Kba, Kaa_inv, zscored=False):
-=======
 def _reconstruct_activity(bo, K):
->>>>>>> e75c773a
     """
     Reconstruct activity
 
@@ -452,19 +444,11 @@
 
     """
     s = K.shape[0] - bo.locs.shape[0]
-<<<<<<< HEAD
-    if zscored:
-        Y = bo.get_data()
-    else:
-        Y = bo.get_zscore_data()
-    return np.squeeze(np.dot(np.dot(Kba, Kaa_inv, Y.T).T)
-=======
     Kba = K[:s, s:]
     Kaa = K[s:, s:]
     Y = bo.get_data()
 
     return np.squeeze(np.dot(np.dot(Kba, np.linalg.pinv(Kaa)), Y.T).T)
->>>>>>> e75c773a
 
 
 def _round_it(locs, places):
