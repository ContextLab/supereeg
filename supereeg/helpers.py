from __future__ import division
from __future__ import print_function

#TODO: there are multiple implementations of functions like _apply_by_file_index.  these should be consolidated into one
#common function that is used and called multiple times.  In addition, aggregator and transform functions that are used
#across apply_by_file wrappers should be shared (rather than defined multiple times).  We could also call_apply_by_file_index
#"groupby" to conform to the pandas style.  e.g. bo.groupby(session) returns a generator whose produces are brain objects
#each of one session.  we could then use bo.groupby(session).aggregate(xform) to produce a list of objects, where each is
#comprised of the xform applied to the brain object containing one session worth of data from the original object.

import copy
import os
import numpy.matlib as mat
import matplotlib.pyplot as plt
import pandas as pd
import numpy as np
import imageio
import nibabel as nib
import hypertools as hyp
import shutil
import warnings


from nilearn import plotting as ni_plt
from nilearn import image
from nilearn.input_data import NiftiMasker
from scipy.stats import kurtosis, zscore, pearsonr
from scipy.spatial.distance import pdist
from scipy.spatial.distance import cdist
from scipy.spatial.distance import squareform
from scipy.special import logsumexp
from scipy import linalg
from scipy.ndimage.interpolation import zoom
try:
    from itertools import zip_longest
except:
    from itertools import izip_longest as zip_longest


def _std(res=None):
    """
    Load a Nifti image of the standard MNI 152 brain at the given resolution


    Parameters
    ----------
    res : int or float or None
        If int or float: (for cubic voxels) or a list or array of 3D voxel dimensions
        If None, returns loaded gray matter masked brain

    Returns
    ----------
    results : Nifti1Image
         Nifti image of the standard brain

    """
    from .nifti import Nifti
    from .load import load

    std_img = load('std')
    if res:
        return _resample_nii(std_img, res)
    else:
        return std_img


def _gray(res=None):
    """
    Load a Nifti image of the gray matter masked MNI 152 brain at the given resolution


    Parameters
    ----------
    res : int or float or None
        If int or float: (for cubic voxels) or a list or array of 3D voxel dimensions
        If None, returns loaded gray matter masked brain

    Returns
    ----------
    results : Nifti1Image
         Nifti image of gray masked brain

    """
    from .nifti import Nifti
    from .load import load

    gray_img = load('gray')
    threshold = 100
    gray_data = gray_img.get_data()
    gray_data[np.isnan(gray_data) | (gray_data < threshold)] = 0

    if np.iterable(res) or np.isscalar(res):
        return _resample_nii(Nifti(gray_data, gray_img.affine), res)
    else:
        return Nifti(gray_data, gray_img.affine)


def _resample_nii(x, target_res, precision=5):
    """
    Resample a Nifti image to have the given voxel dimensions


    Parameters
    ----------
    x : Nifti1Image
        Input Nifti image (a nibel Nifti1Image object)

    target_res : int or float or None
        Int or float (for cubic voxels) or a list or array of 3D voxel dimensions

    precision : int
        Number of decimal places in affine transformation matrix for resulting image (default: 5)

    Returns
    ----------
    results : Nifti1Image
         Re-scaled Nifti image

    """

    from .nifti import Nifti

    if np.any(np.isnan(x.get_data())):
        img = x.get_data()
        img[np.isnan(img)] = 0.0
        x = nib.nifti1.Nifti1Image(img, x.affine)

    res = x.header.get_zooms()[0:3]
    scale = np.divide(res, target_res).ravel()

    target_affine = x.affine

    target_affine[0:3, 0:3] /= scale
    target_affine = np.round(target_affine, decimals=precision)

    # correct for 1-voxel shift
    target_affine[0:3, 3] -= np.squeeze(np.multiply(np.divide(target_res, 2.0), np.sign(target_affine[0:3, 3])))
    target_affine[0:3, 3] += np.squeeze(np.sign(target_affine[0:3, 3]))

    if len(scale) < np.ndim(x.get_data()):
        assert np.ndim(x.get_data()) == 4, 'Data must be 3D or 4D'
        scale = np.append(scale, x.shape[3])

    z = zoom(x.get_data(), scale)
    try:
        z[z < 1e-5] = np.nan
    except:
        pass
    return Nifti(z, target_affine)


def _apply_by_file_index(bo, xform, aggregator):
    """
    Session dependent function application and aggregation

    Parameters
    ----------
    bo : Brain object
        Contains data

    xform : function
        The function to apply to the data matrix from each filename

    aggregator: function
        Function for aggregating results across multiple iterations

    Returns
    ----------
    results : numpy ndarray
         Array of aggregated results

    """

    for idx, session in enumerate(bo.sessions.unique()):
        session_xform = xform(bo.get_slice(sample_inds=np.where(bo.sessions == session)[0], inplace=False))
        if idx is 0:
            results = session_xform
        else:
            results = aggregator(results, session_xform)

    return results


def _kurt_vals(bo):
    """
    Function that calculates maximum kurtosis values for each channel

    Parameters
    ----------
    bo : Brain object
        Contains data

    Returns
    ----------
    results: 1D ndarray
        Maximum kurtosis across sessions for each channel

    """
    sessions = bo.sessions.unique()
    results = list(map(lambda s: kurtosis(bo.data[(s==bo.sessions).values]), sessions))
    return np.max(np.vstack(results), axis=0)


def _get_corrmat(bo):
    """
    Function that calculates the average subject level correlation matrix for brain object across session

    Parameters
    ----------
    bo : Brain object
        Contains data


    Returns
    ----------
    results: 2D np.ndarray
        The average correlation matrix across sessions

    """

    def aggregate(p, n):
        return p + n

    def zcorr_xform(bo):
        return np.multiply(bo.dur, _r2z(1 - squareform(pdist(bo.get_data().T, 'correlation'))))

    summed_zcorrs = _apply_by_file_index(bo, zcorr_xform, aggregate)

    #weight each session by recording time
    return _z2r(summed_zcorrs / np.sum(bo.dur))


def _z_score(bo):
    """
    Function that calculates the average subject level correlation matrix for brain object across session

    Parameters
    ----------
    bo : Brain object
        Contains data

    Returns
    ----------
    results: 2D np.ndarray
        The average correlation matrix across sessions

    """
    def z_score_xform(bo):
        return zscore(bo.get_data())

    def vstack_aggregrate(x1, x2):
        return np.vstack((x1, x2))

    return _apply_by_file_index(bo, z_score_xform, vstack_aggregrate)



def _z2r(z):
    """
    Function that calculates the inverse Fisher z-transformation

    Parameters
    ----------
    z : int or ndarray
        Fishers z transformed correlation value

    Returns
    ----------
    result : int or ndarray
        Correlation value

    """
    warnings.simplefilter('ignore')
    if isinstance(z, list):
        z = np.array(z)
    r = (np.exp(2 * z) - 1) / (np.exp(2 * z) + 1)
    if isinstance(r, np.ndarray):
        r[np.isinf(z) & (z > 0)] = 1
        r[np.isinf(z) & (z < 0)] = -1
    else:
        if np.isinf(z) & (z > 0):
            return 1
        elif np.isinf(z) & (z < 0):
            return -1
    return r

def _r2z(r):
    """
    Function that calculates the Fisher z-transformation

    Parameters
    ----------
    r : int or ndarray
        Correlation value

    Returns
    ----------
    result : int or ndarray
        Fishers z transformed correlation value

    """
    warnings.simplefilter('ignore')
    return 0.5 * (np.log(1 + r) - np.log(1 - r))


def _log_rbf(to_coords, from_coords, width=20):
    """
    Radial basis function

    Parameters
    ----------
    to_coords : ndarray
        Series of all coordinates (one per row) - R_full

    c : ndarray
        Series of subject's coordinates (one per row) - R_subj

    width : positive scalar
        Radius

    Returns
    ----------
    results : ndarray
        Matrix of log rbf weights for each subject coordinate for all coordinates

    """
    assert np.isscalar(width), 'RBF width must be a scalar'
    assert width > 0, 'RBF width must be positive'
    weights = -cdist(to_coords, from_coords, metric='euclidean') ** 2 / float(width)
    return weights


def tal2mni(r):
    """
    Convert coordinates (electrode locations) from Talairach to MNI space

    Parameters
    ----------
    r : ndarray
        Coordinate locations (Talairach space)


    Returns
    ----------
    results : ndarray
        Coordinate locations (MNI space)

    """

    rotmat = np.array([[1, 0, 0, 0], [0, 0.9988, 0.0500, 0], [0, -0.0500, 0.9988, 0], [0, 0, 0, 1.0000]])
    up = np.array([[0.9900, 0, 0, 0], [0, 0.9700, 0, 0], [0, 0, 0.9200, 0], [0, 0, 0, 1.0000]])
    down = np.array([[0.9900, 0, 0, 0], [0, 0.9700, 0, 0], [0, 0, 0.8400, 0], [0, 0, 0, 1.0000]])

    inpoints = np.c_[r, np.ones(r.shape[0], dtype=np.float)].T
    tmp = inpoints[2, :] < 0
    inpoints[:, tmp] = linalg.solve(np.dot(rotmat, down), inpoints[:, tmp])
    inpoints[:, ~tmp] = linalg.solve(np.dot(rotmat, up), inpoints[:, ~tmp])

    return np.round(inpoints[0:3, :].T, decimals=2)


def _blur_corrmat_pycuda(Z, Zp, weights):

    import pycuda.autoinit
    from pycuda import gpuarray
    from pycuda.compiler import SourceModule

    mod = SourceModule('''
      #include <math.h>


      __global__ void blur_gpu(float *w, float *kp, float *kn,
                               float *weights, float *Zp, float *lzp,
                               float *lzn, int *matches,
                               int w_n_rows, int w_n_cols,
                               int *wtx, int *wty, int n_wt,
                               int *ktx, int *kty, int n_kt) {

        int idx = blockDim.x * blockIdx.x + threadIdx.x;

        if (idx < n_wt) {

          float pos_inf = __int_as_float(0x7f800000);
          float neg_inf = __int_as_float(0xff800000);

          int x = wtx[idx];
          int y = wty[idx];

          if (matches[x*w_n_rows + y] == 1) {

            float zval = Zp[x*w_n_rows + y];

            if (zval > 0) {
              kp[idx] = log(zval);
              kn[idx] = neg_inf;
            } else {
              kp[idx] = neg_inf;;
              kn[idx] = log(abs(zval));
            }

          } else {

            float xy_wt;
            float wmax  = neg_inf;
            float kpmax = neg_inf;
            float knmax = neg_inf;

            for (int i=0; i < n_kt; i++) {
              xy_wt = weights[x*w_n_cols + ktx[i]] + weights[y*w_n_cols + kty[i]];
              wmax  = max(wmax,  xy_wt);
              kpmax = max(kpmax, xy_wt + lzp[i]);
              knmax = max(knmax, xy_wt + lzn[i]);
            }

            for (int i=0; i < n_kt; i++) {
              xy_wt    = weights[x*w_n_cols + ktx[i]] + weights[y*w_n_cols + kty[i]];
              w[idx]  += exp(xy_wt - wmax);
              kp[idx] += exp(xy_wt + lzp[i] - kpmax);
              kn[idx] += exp(xy_wt + lzn[i] - knmax);
            }

            w[idx]  = log(w[idx])  + wmax;
            kp[idx] = log(kp[idx]) + kpmax;
            kn[idx] = log(kn[idx]) + knmax;
          }
        }
      }
      ''')

    blur_gpu = mod.get_function('blur_gpu')

    n           = weights.shape[0]
    wtx, wty    = np.triu_indices(n, k=1)
    ktx, kty    = np.triu_indices(Z.shape[0], k=1)
    triu_inds   = np.triu_indices(Z.shape[0], k=1)
    sign_Z_full = np.sign(Z)
    sign_Z      = sign_Z_full[triu_inds]
    logZ_pos    = np.log(np.multiply(sign_Z > 0, Z[triu_inds]))
    logZ_neg    = np.log(np.multiply(sign_Z < 0, np.abs(Z[triu_inds])))
    wclose      = np.isclose(weights, 0).sum(axis=1)
    matches     = np.triu(np.outer(wclose, wclose)).astype(bool)

    n_wt        = np.int32(len(wtx))
    n_kt        = np.int32(len(ktx))
    w_n_rows    = np.int32(weights.shape[0])
    w_n_cols    = np.int32(weights.shape[1])

    w_gpu       = gpuarray.zeros(n_wt, np.float32)
    kp_gpu      = gpuarray.zeros(n_wt, np.float32)
    kn_gpu      = gpuarray.zeros(n_wt, np.float32)

    weights_gpu = gpuarray.to_gpu(weights.astype(np.float32))
    Zp_gpu      = gpuarray.to_gpu(Zp.astype(np.float32))
    lzp_gpu     = gpuarray.to_gpu(logZ_pos.astype(np.float32))
    lzn_gpu     = gpuarray.to_gpu(logZ_neg.astype(np.float32))
    matches_gpu = gpuarray.to_gpu(matches.astype(np.int32))

    wtx_gpu     = gpuarray.to_gpu(wtx.astype(np.int32))
    wty_gpu     = gpuarray.to_gpu(wty.astype(np.int32))
    ktx_gpu     = gpuarray.to_gpu(ktx.astype(np.int32))
    kty_gpu     = gpuarray.to_gpu(kty.astype(np.int32))

    block_len = np.int(min(n_wt, 1024))
    block = (block_len, 1, 1)
    num_blocks = np.int(np.ceil(n_wt / block_len))
    grid = (num_blocks, 1, 1)
    blur_gpu(w_gpu, kp_gpu, kn_gpu, weights_gpu, Zp_gpu,
             lzp_gpu, lzn_gpu, matches_gpu, w_n_rows, w_n_cols,
             wtx_gpu, wty_gpu, n_wt, ktx_gpu, kty_gpu, n_kt,
             block=block, grid=grid)

    W  = np.zeros([n, n])
    W[wtx, wty] = w_gpu.get()

    K_pos = np.zeros([n, n])
    K_pos[wtx, wty] = kp_gpu.get()

    K_neg = np.zeros([n, n])
    K_neg[wtx, wty] = kn_gpu.get()

    K_neg = np.multiply(0+1j, K_neg)
    K_neg.real[np.isnan(K_neg)] = 0
    K = K_pos + K_neg

    return K + K.T, W + W.T


def _blur_corrmat(Z, Zp, weights, gpu):
    """
    Gets full correlation matrix

    Parameters
    ----------
    Z : Numpy array
        Subject's Fisher z-transformed correlation matrix

    Zp : Numpy array, Subject's correlation matrix zero padded to the full
               electrode locations

    weights : Numpy array
        Weights matrix calculated using _log_rbf function matrix

    Returns
    ----------
    numerator : Numpy array
        Numerator for the expanded correlation matrix
    denominator : Numpy array
        Denominator for the expanded correlation matrix
    """
    if gpu:
        return _blur_corrmat_pycuda(Z, Zp, weights)
    triu_inds = np.triu_indices(Z.shape[0], k=1)

    #need to do computations seperately for positive and negative values
    sign_Z_full = np.sign(Z)
    sign_Z = sign_Z_full[triu_inds]
    logZ_pos = np.log(np.multiply(sign_Z > 0, Z[triu_inds]))
    logZ_neg = np.log(np.multiply(sign_Z < 0, np.abs(Z[triu_inds])))

    n = weights.shape[0]
    K_pos = np.zeros([n, n])
    K_neg = np.zeros([n, n])
    W = np.zeros([n, n])

    for x in range(n-1):
        xweights = weights[x, :]
        x_match = np.isclose(xweights, 0)
        for y in range(x+1, n):
            yweights = weights[y, :]
            y_match = np.isclose(yweights, 0)

            if np.any(x_match) and np.any(y_match):
                x_ind = np.where(x_match)[0]
                y_ind = np.where(y_match)[0]
                Z_match_val = np.mean(Z[x_ind, y_ind])
                W[x, y] = 0.
                if Z_match_val > 0:
                    K_pos[x, y] = np.log(Z_match_val)
                    K_neg[x, y] = -np.inf
                else:
                    K_pos[x, y] = -np.inf
                    K_neg[x, y] = np.log(np.abs(Z_match_val))
                continue
            next_weights = np.add.outer(xweights, yweights)
            next_weights = next_weights[triu_inds]

            W[x, y] = logsumexp(next_weights)
            K_pos[x, y] = logsumexp(logZ_pos + next_weights)
            K_neg[x, y] = logsumexp(logZ_neg + next_weights)


    #turn K_neg into complex numbers.  Where K_neg is infinite, this results in nans for the real number parts, so we'll
    #set any nans in K_neg.real to 0
    #TODO: the next lines are redundant with code in _to_log_complex; consolidate
    K_neg = np.multiply(0+1j, K_neg)
    K_neg.real[np.isnan(K_neg)] = 0
    K = K_pos + K_neg

    return K + K.T, W + W.T


def _zero_pad_corrmat(Z, locs, _full_locs):
    '''
    Expand a subject's correlation matrix to the full electrode locations by
    zero padding (currently) unknown correlations.  This function helps
    vectorize _blurr_corrmat's model expansion.

    Parameters
    ----------
    Z : Numpy array, Subject's Fisher z-transformed correlation matrix

    locs : numpy array, Subject's electrode locations

    full_locs : Pandas DataFrame, all Subject's electrode locations

    Returns
    -------
    Z_padded : Numpy array, Subject's correlation matrix zero padded to the full
               electrode locations
    '''
    full_locs = pd.DataFrame(_full_locs, columns=list('xyz'))
    n = full_locs.shape[0]
    Z_padded = np.zeros([n, n])
    idxs = full_locs.reset_index().merge(locs.reset_index(), on=list('xyz'))
    known_idxs = idxs['index_x'].values
    locs_idxs = idxs['index_y'].values
    Z_padded[np.ix_(known_idxs, known_idxs)] = Z[np.ix_(locs_idxs, locs_idxs)]
    return Z_padded


def _to_log_complex(X):
    """
    Compute the log of the given numpy array.  Store all positive members of the original array in the real component of
    the result and all negative members of the original array in the complex component of the result.

    Parameters
    ----------
    X : numpy array to take the log of

    Returns
    ----------
    log_X_complex : The log of X, stored as complex numbers to keep track of the positive and negative parts
    """
    warnings.simplefilter('ignore')

    signX = np.sign(X)

    posX = np.log(np.multiply(signX > 0, X))
    posX[np.isnan(posX)] = 0

    negX = np.log(np.abs(np.multiply(signX < 0, X)))
    negX = np.multiply(0 + 1j, negX)
    negX.real[np.isnan(negX.real)] = 0

    return posX + negX

def _to_exp_real(C):
    """
    Inverse of _to_log_complex
    """
    posX = np.exp(C.real)
    if np.any(np.iscomplex(C)):
        negX = np.exp(C.imag)
        return posX - negX
    else:
        return posX


def _logsubexp(x,y):
    """
    Subtracts logged arrays
    Parameters
    ----------
    x : Numpy array
        Log complex array
    y : Numpy array
        Log complex array
    Returns
    ----------
    z : Numpy array
        Returns log complex array of x-y
    """
    if np.any(np.iscomplex(y)):
        y = _to_exp_real(y)
    else:
        y = np.exp(y)
    sub_log = _to_log_complex(x)
    neg_y_log = _to_log_complex(-y)
    sub_log.real = np.logaddexp(x.real, neg_y_log.real)
    sub_log.imag = np.logaddexp(x.imag, neg_y_log.imag)
    return sub_log


def _fill_upper_triangle(M, value):
    upper_tri = np.copy(M)
    upper_tri[np.triu_indices(upper_tri.shape[0], 1)] = value
    np.fill_diagonal(upper_tri, value)
    return upper_tri


def _timeseries_recon(bo, mo, chunk_size=25000, preprocess='zscore', recon_loc_inds=None):
    """
    Reconstruction done by chunking by session
        Parameters
    ----------
    bo : Brain object
        Data to be reconstructed

    mo : Model object
        Model to base the reconstructions on

    chunk_size : int
        Size to break data into

    recon_at_loc: list
        Indexes for estimated location in average matrix (location in unknown_inds)

    Returns
    ----------
    results : ndarray
        Compiled reconstructed timeseries
    """
    if preprocess==None:
        data = bo.get_data().values
    elif preprocess=='zscore':
        if bo.data.shape[0]<3:
            warnings.warn('Not enough samples to zscore so it will be skipped.'
            ' Note that this will cause problems if your data are not already '
            'zscored.')
            data = bo.get_data().values
        else:
            data = bo.get_zscore_data()
    else:
        raise('Unsupported preprocessing option: ' + preprocess)

    brain_locs_in_model = _count_overlapping(mo.get_locs(), bo.get_locs())
    model_locs_in_brain = _count_overlapping(bo.get_locs(), mo.get_locs())

    if np.all(model_locs_in_brain):
        #if the model contains all of the locations (or fewer) than what are in the brain object, no reconstructions
        #are needed
        return data[:, brain_locs_in_model]

    #otherwise, we'll need to do some work
    Z = mo.get_model(z_transform=True)
    if ~np.any(brain_locs_in_model):
        #if none of the brain locations are in the model, we need to blur out the model to match up with the
        # locations in the brain object
        ### isnt this bypassed in the set_locs??
        combined_locs = np.vstack((bo.get_locs(), mo.get_locs()))
        model_locs_in_brain = [False]*bo.get_locs().shape[0]
        model_locs_in_brain.extend([True]*mo.get_locs().shape[0])

        rbf_weights = _log_rbf(combined_locs, mo.get_locs())
<<<<<<< HEAD
        Z = _blur_corrmat(Z, rbf_weights, mo.gpu)
=======
        from .model import _recover_model #deferred import to remove circular dependency
        Z = _recover_model(*_blur_corrmat(Z, rbf_weights), z_transform=True)
>>>>>>> f0d23286

    K = _z2r(Z)

    known_inds, unknown_inds = known_unknown(mo.get_locs().values, bo.get_locs().values,
                                                  bo.get_locs().values)
    Kaa = K[known_inds, :][:, known_inds]
    Kaa_inv = np.linalg.pinv(Kaa)

    Kba = K[unknown_inds, :][:, known_inds]

    sessions = bo.sessions.unique()
    filter_chunks = []
    chunks = [np.array(i) for session in sessions for i in _chunker(bo.sessions[bo.sessions == session].index.tolist(), chunk_size)]
    for i in chunks:
        filter_chunks.append([x for x in i if x is not None])
    chunks=None


    if recon_loc_inds:
        combined_data = np.zeros((data.shape[0], len(recon_loc_inds)), dtype=data.dtype)

        for x in filter_chunks:
            try:
                combined_data[x,range(len(recon_loc_inds))] = _reconstruct_activity(data[x, :], Kba, Kaa_inv, recon_loc_inds=recon_loc_inds)
            except:
                print('issue with chunksize: ' + str(x))
    else:
        combined_data = np.zeros((data.shape[0], K.shape[0]), dtype=data.dtype)
        combined_data[:, unknown_inds] = np.vstack(list(map(lambda x: _reconstruct_activity(data[x, :], Kba, Kaa_inv),
                                                            filter_chunks)))
        combined_data[:, known_inds] = data

    for s in sessions:
        combined_data[bo.sessions==s, :] = zscore(combined_data[bo.sessions==s, :])

    return combined_data

def _chunker(iterable, chunksize, fillvalue=None):
    """
    Chunks longer sequence by regular interval

    Parameters
    ----------
    iterable : list or ndarray
        Use would be a long timeseries that needs to be broken down

    chunksize : int
        Size to break down

    Returns
    ----------
    results : ndarray
        Chunked timeseries

    """
    try:
        from itertools import zip_longest as zip_longest
    except:
        from itertools import izip_longest as zip_longest

    args = [iter(iterable)] * chunksize
    return list(zip_longest(*args, fillvalue=fillvalue))


def _reconstruct_activity(Y, Kba, Kaa_inv, recon_loc_inds=None):
    """
    Reconstruct activity

    Parameters
    ----------
    Y : numpy array
        brain object with zscored data

    Kba : correlation matrix (unknown to known)

    Kaa_inv : inverse correlation matrix (known to known)

    zscore = False

    Returns
    ----------
    results : ndarray
        Reconstructed timeseries

    """
    if recon_loc_inds:
        return np.squeeze(np.dot(np.dot(Kba, Kaa_inv), Y.T).T)[:, recon_loc_inds[0]]
    else:
        return np.dot(np.dot(Kba, Kaa_inv), Y.T).T

def filter_elecs(bo, measure='kurtosis', threshold=10):
    """
    Filter electrodes based on kurtosis value

    Parameters
    ----------
    bo : brain object
        Brain object

    measure : 'kurtosis'
        Method to filter electrodes. Only kurtosis supported currently.

    threshold : int
        Threshold for filtering

    Returns
    ----------
    result : brain object
        Brain object with electrodes and corresponding data that passes kurtosis thresholding

    """
    thresh_bool = bo.kurtosis > threshold
    nbo = copy.deepcopy(bo) #TODO: modify bo.get_locs rather than copying brain object again here
    nbo.data = bo.data.loc[:, ~thresh_bool]
    nbo.locs = bo.locs.loc[~thresh_bool]
    nbo.n_elecs = bo.data.shape[1]
    return nbo


def filter_subj(bo, measure='kurtosis', return_locs=False, threshold=10):
    """
    Filter subjects if less than two electrodes pass kurtosis value

    Parameters
    ----------
    bo : str
        Path to brain object

    measure : 'kurtosis'
        Method to filter electrodes. Only kurtosis supported currently.

    return_locs : bool
        Default False, returns meta data. If True, returns electrode locations that pass kurtosis threshold

    threshold : int
        Threshold for filtering.

    Returns
    ----------
    result : meta brain object or None
        Meta field from brain object if two or more electrodes pass kurtosis thresholding.

    """
    from .load import load

    locs = load(bo, field='locs')
    kurt_vals = load(bo, field='kurtosis')
    meta = load(bo, field='meta')

    if not meta is None:
        thresh_bool = kurt_vals > threshold
        if sum(~thresh_bool) < 2:
            print(meta + ': not enough electrodes pass threshold')

        else:
            if return_locs:
                locs = pd.DataFrame(locs, columns=['x', 'y', 'z'])
                return meta, locs[~thresh_bool]
            else:
                return meta
    else:
        print('no meta data for brain object')


def _corr_column(X, Y):
    return np.array([pearsonr(x, y)[0] for x, y in zip(X.T, Y.T)])



def _normalize_Y(Y_matrix): #TODO: should be part of bo.get_data and/or Brain.__init__
    """
    Normalizes timeseries

    Parameters
    ----------
    Y_matrix : ndarray
        Raw activity from each electrode channel

    Returns
    ----------
    results : ndarray
        Normalized activity from each electrode channel

    """
    Y = Y_matrix
    m = mat.repmat(np.min(Y, axis=0), Y.shape[0], 1)
    Y = Y - m
    m = mat.repmat(np.max(Y, axis=0), Y.shape[0], 1)
    Y = np.divide(Y, m)
    added = mat.repmat(0.5 + np.arange(Y.shape[1]), Y.shape[0], 1)
    Y = Y + added
    return pd.DataFrame(Y)


def _fullfact(dims):
    '''
    Replicates MATLAB's _fullfact function (behaves the same way)
    '''
    vals = np.asmatrix(list(range(1, dims[0] + 1))).T
    if len(dims) == 1:
        return vals
    else:
        aftervals = np.asmatrix(_fullfact(dims[1:]))
        inds = np.asmatrix(np.zeros((np.prod(dims), len(dims))))
        row = 0
        for i in range(aftervals.shape[0]):
            inds[row:(row + len(vals)), 0] = vals
            inds[row:(row + len(vals)), 1:] = np.tile(aftervals[i, :], (len(vals), 1))
            row += len(vals)
        return inds


def model_compile(data):
    """
    Compile existing expanded correlation matrices.

    Parameters
    ----------
    data : list of model object file directories
        Compiles model objects

    Returns
    ----------
    model : Model object
        A new updated model object

    """
    from .load import load

    m = load(data[0])
    m.update(data[1:])
    return m


def _near_neighbor(bo, mo, match_threshold='auto'): #TODO: should this be part of bo.get_locs() or Brain.__init__, or possibly model.__init__?
    """
    Finds the nearest voxel for each subject's electrode location and uses
    that as revised electrodes location matrix in the prediction.

    Parameters
    ----------

    bo : Brain object
        Brain object to update

    mo : Model object
        Model object for the nearests locations used to predict

    match_threshold : 'auto', int, or None
        Threshold used to find nearest neighbor

        options:

        match_threshold = 'auto' : include only nearest neighbor if falls within one voxel distance

        match_threshold =  0 :set nearest_neighbor = False and proceed (only exact matches will be used)

        match_threshol = None use best match and don't check (even if far away)

        match_threshold > 0 : include only nearest neighbor that are within given distance

    Returns
    ----------
    bo : Brain object
        A new updated brain object

    """

    nbo = copy.deepcopy(bo) #FIXME: copying is expensive...
    nbo.orig_locs = nbo.locs
    d = cdist(nbo.locs, mo.locs, metric='Euclidean')
    for i in range(len(nbo.locs)):
        min_ind = list(zip(*np.where(d == d.min())))[0]
        nbo.locs.iloc[min_ind[0], :] = mo.locs.iloc[min_ind[1], :]
        d[min_ind[0]] = np.inf
        d[:, min_ind[1]] = np.inf
    if not match_threshold is 0 or None:

        if match_threshold is 'auto':
            v_size = _vox_size(mo.locs)
            thresh_bool = abs(nbo.locs - bo.locs) > v_size
            thresh_bool = thresh_bool.any(1).ravel()
        else:
            thresh_bool = abs(nbo.locs - bo.locs) > match_threshold
            thresh_bool = thresh_bool.any(1).ravel()
            assert match_threshold > 0, 'Negative Euclidean distances are not allowed'
        nbo.data = nbo.data.loc[:, ~thresh_bool]
        nbo.locs = nbo.locs.loc[~thresh_bool, :]
        nbo.n_elecs = nbo.data.shape[1]
        nbo.kurtosis = nbo.kurtosis[~thresh_bool]
        return nbo
    else:
        return nbo


def _vox_size(locs):
    """
    Finds voxel size

    Parameters
    ----------
    locs : pandas DataFrame
        Locations in brain extracted from nifti

    Returns
    ----------
    results : ndarray
        1 x n_dims of voxel size

    """
    from .brain import Brain
    bo_n = Brain(data=np.array([0]))
    n_dims = locs.shape[1]
    v_size = np.zeros([1, n_dims])
    # make voxel function
    for i in np.arange(n_dims):
        a = np.unique(locs.iloc[:, i])
        dists = pdist(np.atleast_2d(a).T, 'euclidean')
        #v_size[0][i] = np.min(dists[dists > 0])
        if np.sum(dists > 0) > 0:
            v_size[0][i] = np.min(dists[dists > 0])
        else:
            v_size[0][i] = bo_n.minimum_voxel_size
    return v_size

def _unique(X):
    """
    Wrapper for np.unique and pd.unique that also returns matching indices

    Parameters
    ----------
    X : numpy array or pandas dataframe with electrode locations

    Returns
    ----------
    unique_X : the sorted unique rows of X

    unique_inds : the indices of X such that X[unique_inds, :] == X (or X.iloc[unique_inds] == X)
    """
    if X is None:
        return None, []

    dataframe = type(X) is pd.DataFrame
    if dataframe:
        columns = X.columns
        X = X.values

    assert type(X) is np.ndarray, 'must pass in a numpy ndarray or dataframe'
    uX, inds = np.unique(X, axis=0, return_index=True)

    if dataframe:
        uX = pd.DataFrame(data=uX, columns=columns, index=np.arange(len(inds)))


    return uX, inds

def _union(X, Y): #TODO: add test for _union
    """
    Wrapper for np.vstack and pd.vstack that returns unique locations

    Parameters
    ----------
    X : numpy array or pandas dataframe with electrode locations

    Y : numpy array or pandas dataframe with electrode locations

    Returns
    ----------
    XY: the unique values of X and Y stacked together in the same format.  If either X or Y is a dataframe, then XY
        is a dataframe with the same columsn.  Otherwise XY is a numpy array.
    """

    if X is None:
        return Y
    elif Y is None:
        return X

    dataframeX = type(X) is pd.DataFrame
    if dataframeX:
        columnsX = X.columns
        X = X.values

    dataframeY = type(Y) is pd.DataFrame
    if dataframeY:
        columnsY = Y.columns
        Y = Y.values

    if dataframeX and dataframeY:
        assert np.all(columnsX == columnsY), 'Input dataframes have mismatched columns'

    assert X.shape[1] == Y.shape[1], 'Input data must have the same number of columns'

    XY = np.vstack((X, Y))
    XY_unique, tmp = _unique(XY)

    if dataframeX or dataframeY:
        if dataframeX:
            columns = columnsX
        else:
            columns = columnsY
        return pd.DataFrame(data=XY_unique, columns=columns, index=np.arange(XY_unique.shape[0]))
    else:
        return XY


def _empty(X): #TODO: ad test for _empty
    """
    Return true if X is None or if any element of X.shape is 0
    """

    if X is None:
        return True
    else:
        return np.any(np.isclose(X.shape, 0))


def get_rows(all_locations, subj_locations):
    """
        This function indexes a subject's electrode locations in the full array of electrode locations

        Parameters
        ----------
        all_locations : ndarray
            Full array of electrode locations

        subj_locations : ndarray
            Array of subject's electrode locations

        Returns
        ----------
        results : list
            Indexs for subject electrodes in the full array of electrodes

        """
    if subj_locations.ndim == 1:
        subj_locations = subj_locations.reshape(1, 3)
    inds = np.full([1, subj_locations.shape[0]], np.nan)
    for i in range(subj_locations.shape[0]):
        possible_locations = np.ones([all_locations.shape[0], 1])
        try:
            for c in range(all_locations.shape[1]):
                possible_locations[all_locations[:, c] != subj_locations[i, c], :] = 0
            inds[0, i] = np.where(possible_locations == 1)[0][0]
        except:
            pass
    inds = inds[~np.isnan(inds)]
    return [int(x) for x in inds]


def known_unknown(fullarray, knownarray, subarray=None, electrode=None):
    """
        This finds the indices for known and unknown electrodes in the full array of electrode locations

        Parameters
        ----------
        fullarray : ndarray
            Full array of electrode locations - All electrodes that pass the kurtosis test

        knownarray : ndarray
            Subset of known electrode locations  - Subject's electrode locations that pass the kurtosis test (in the leave one out case, this is also has the specified location missing)

        subarray : ndarray
            Subject's electrode locations (all)

        electrode : str
            Index of electrode in subarray to remove (in the leave one out case)

        Returns
        ----------
        known_inds : list
            List of known indices

        unknown_inds : list
            List of unknown indices

        """
    ## where known electrodes are located in full matrix
    known_inds = get_rows(np.round(fullarray, 3), np.round(knownarray, 3))
    ## where the rest of the electrodes are located
    unknown_inds = list(set(range(np.shape(fullarray)[0])) - set(known_inds))
    if not electrode is None:
        ## where the removed electrode is located in full matrix
        rm_full_ind = get_rows(np.round(fullarray, 3), np.round(subarray[int(electrode)], 3))
        ## where the removed electrode is located in the unknown index subset
        rm_unknown_ind = np.where(np.array(unknown_inds) == np.array(rm_full_ind))[0].tolist()
        return known_inds, unknown_inds, rm_unknown_ind
    else:
        return known_inds, unknown_inds


def remove_electrode(subkarray, subarray, electrode):
    """
        Removes electrode from larger array

        Parameters
        ----------
        subkarray : ndarray
            Subject's electrode locations that pass the kurtosis test

        subarray : ndarray
            Subject's electrode locations (all)

        electrode : str
            Index of electrode in subarray to remove

        Returns
        ----------
        results : ndarray
            Subject's electrode locations that pass kurtosis test with electrode removed

        """
    rm_ind = get_rows(subkarray, subarray[electrode])
    other_inds = [i for i in range(np.shape(subkarray)[0]) if i != electrode]
    return np.delete(subkarray, rm_ind, 0), other_inds

def _count_overlapping(X, Y):
    """
    Finds overlapping rows in two matrices

    Parameters
    ----------
    X : Numpy array of reference data

    Y : Numpy array of to-be-tested data

    Returns
    ----------
    results : ndarray
        Array of length Y.shape[0] with 0s and 1s, where 1s denote rows in Y that are also in X
    """

    return np.sum([(Y == x).all(1) for idx, x in X.iterrows()], 0).astype(bool)


def make_gif_pngs(nifti, gif_path, index=range(100, 200), name=None, **kwargs):
    """
    Plots series of nifti timepoints as nilearn plot_glass_brain in .png format

    Parameters
    ----------
    nifti : nib.nifti1.Nifti1Image
        Nifti of reconconstruction

    gif_path : directory
        Directory to save .png files

    name : str
        Name for gif, default is None and will name the file based on the time windows

    window_min : int
        Lower bound for time window.

    window_max : int
        Upper bound for time window.

    Returns
    ----------
    results : png
        Series of pngs

    """

    for i in index:
        nii_i = image.index_img(nifti, i)
        outfile = os.path.join(gif_path, str(i).zfill(4) + '.png')
        ni_plt.plot_glass_brain(nii_i, output_file=outfile, **kwargs)

    images = []
    for file in os.listdir(gif_path):
        if file.endswith(".png"):
            images.append(imageio.imread(os.path.join(gif_path, file)))
    if name is None:
        gif_outfile = os.path.join(gif_path, 'gif_' + str(min(index)) + '_' + str(max(index)) + '.gif')

    else:
        gif_outfile = os.path.join(gif_path, str(name) + '.gif')
    imageio.mimsave(gif_outfile, images)


def _data_and_samplerate_by_file_index(bo, xform, **kwargs):
    """
    Session dependent function application and aggregation

    Parameters
    ----------
    bo : Brain object
        Contains data

    xform : function
        The function to apply to the data matrix from each filename

    aggregator: function
        Function for aggregating results across multiple iterations

    Returns
    ----------
    results : numpy ndarray
         Array of aggregated results

    """
    sample_rate = []

    for idx, session in enumerate(bo.sessions.unique()):
        if idx is 0:
            data_results, session_results, sr_results = xform(bo.data.loc[bo.sessions == session],
                                                                       bo.sessions.loc[bo.sessions == session],
                                                                       bo.sample_rate[idx], **kwargs)
            sample_rate.append(sr_results)
        else:
            data_next, session_next, sr_next = xform(bo.data.loc[bo.sessions == session, :],
                                                                           bo.sessions.loc[bo.sessions == session],
                                                                           bo.sample_rate[idx], **kwargs)
            data_results = data_results.append(data_next, ignore_index=True)
            session_results = session_results.append(session_next, ignore_index=True)
            sample_rate.append(sr_next)

    return data_results, session_results, sample_rate



def _resample(bo, resample_rate=64):
    """
    Function that resamples data to specified sample rate

    Parameters
    ----------
    bo : Brain object
        Contains data

    Returns
    ----------
    results: 2D np.ndarray
        Resampled data - pd.DataFrame
        Resampled sessions - pd.DataFrame
        Resample rate - List

    """


    def _resamp(data, session, sample_rate, resample_rate):

        # number of samples for resample
        n_samples = np.round(np.shape(data)[0] * resample_rate / sample_rate)

        # index for those samples
        resample_index = np.round(np.linspace(data.index.min(), data.index.max(), n_samples))

        # resampled sessions
        re_session = session[resample_index]
        re_session.interpolate(method='pchip', inplace=True, limit_direction='both')

        # resampled data
        re_data = data.loc[resample_index]
        re_data.interpolate(method='pchip', inplace=True, limit_direction='both')

        return re_data, re_session, resample_rate

    return _data_and_samplerate_by_file_index(bo, _resamp, resample_rate=resample_rate)


def _plot_locs_connectome(locs, label=None, pdfpath=None):
    """
    Plots locations in nilearn plot connectome

    Parameters
    ----------
    locs : pd.DataFrame
        Electrode locations

    Returns
    ----------
    results: nilearn connectome plot
        plot of electrodes


    """
    if locs.empty:
        ni_plt.plot_connectome(np.eye(locs.shape[0]), locs)
    else:

        if label is not None:

            label = list(label)
            for i, v in enumerate(label):
                if v == 'observed':
                    label[i] = [0, 0, 1]
                elif v == 'removed':
                    label[i] = [0.0, 0.75, 0.75]
                else:
                    label[i] = [1, 0, 1]
            colors = np.asarray(label)
            colors = list(map(lambda x: x[0], np.array_split(colors, colors.shape[0], axis=0)))
        else:
            colors = 'k'
        ni_plt.plot_connectome(np.eye(locs.shape[0]), locs, output_file=pdfpath,
                               node_kwargs={'alpha': 0.5, 'edgecolors': None},
                               node_size=10, node_color=colors)
    if not pdfpath:
        ni_plt.show()

def _plot_locs_hyp(locs, pdfpath): #TODO: do we need a separate function for this?  doesn't look more convenient than calling hyp.plot directly...

    """
    Plots locations in hypertools

    Parameters
    ----------
    locs : pd.DataFrame
        Electrode locations

    Returns
    ----------
    results: nilearn connectome plot
        plot of electrodes


    """
    hyp.plot(locs, 'k.', save_path=pdfpath)

def _plot_glass_brain(nifti, pdfpath, index=1): #TODO: do we need a separate function for this?  doesn't look more convenient than calling plot_glas_brain directly...
    """
    Plots nifti data

    Parameters
    ----------
    nifti : nifti image
        Nifti image to plot

    Returns
    ----------
    results: nilearn plot_glass_brain
        plot data


    """
    nii = image.index_img(nifti, index)
    ni_plt.plot_glass_brain(nii)
    if not pdfpath:
        ni_plt.show()

def _nifti_to_brain(nifti, mask_file=None):

    """
    Takes or loads nifti file and converts to brain object

    Parameters
    ----------
    nifti : str or nifti image

        If nifti is a nifti filepath, loads nifti and returns brain object

        If nifti is a nifti image, it returns a brain object

    Returns
    ----------
    results: brain object


    """
    from .nifti import Nifti

    if type(nifti) is Nifti:
        img = nifti

    elif type(nifti) is nib.nifti1.Nifti1Image:
        img = nifti

    elif type(nifti) is str:
        if os.path.exists(nifti):
            img = nib.load(nifti)
        else:
            warnings.warn('Nifti format not supported')
    else:
        warnings.warn('Nifti format not supported')

    mask = NiftiMasker(mask_strategy='background')
    if mask_file is None:
        mask.fit(nifti)
    else:
        mask.fit(mask_file)

    hdr = img.header
    S = img.get_sform()

    Y = np.float64(mask.transform(nifti)).copy()
    vmask = np.nonzero(np.array(np.reshape(mask.mask_img_.dataobj, (1, np.prod(mask.mask_img_.shape)), order='C')))[1]
    vox_coords = _fullfact(img.shape[0:3])[vmask, ::-1] - 1

    R = np.array(np.dot(vox_coords, S[0:3, 0:3])) + S[:3, 3]

    return Y, R, {'header': hdr, 'unscaled_timing':True}


def _brain_to_nifti(bo, nii_template): #FIXME: this is incredibly inefficient; could be done much faster using reshape and/or nilearn masking

    """
    Takes or loads nifti file and converts to brain object

    Parameters
    ----------
    bo : brain object

    template : str, Nifti1Image, or None

        Template is a nifti file with the desired resolution to save the brain object activity


    Returns
    ----------
    results: nibabel.Nifti1Image
        A nibabel nifti image


    """
    from .nifti import Nifti

    hdr = nii_template.get_header()
    temp_v_size = hdr.get_zooms()[0:3]

    R = bo.get_locs()
    Y = bo.data.values
    Y = np.array(Y, ndmin=2)
    S = nii_template.affine
    locs = np.array(np.dot(R - S[:3, 3], np.linalg.inv(S[0:3, 0:3])), dtype='int')

    shape = np.max(np.vstack([np.max(locs, axis=0) + 1, nii_template.shape[0:3]]), axis=0)
    data = np.zeros(tuple(list(shape) + [Y.shape[0]]))
    counts = np.zeros(data.shape)

    for i in range(R.shape[0]):
        data[locs[i, 0], locs[i, 1], locs[i, 2], :] += Y[:, i]
        counts[locs[i, 0], locs[i, 1], locs[i, 2], :] += 1

    with np.errstate(invalid='ignore'):
        for i in range(R.shape[0]):
            data[locs[i, 0], locs[i, 1], locs[i, 2], :] = np.divide(data[locs[i, 0], locs[i, 1], locs[i, 2], :], counts[locs[i, 0], locs[i, 1], locs[i, 2], :])

    return Nifti(data, affine=nii_template.affine)




def _plot_borderless(x, savefile=None, vmin=-1, vmax=1, width=1000, dpi=100, cmap='Spectral'):
    _close_all()
    width *= (1000.0 / 775.0)  # account for border
    height = (775.0 / 755.0) * float(width) * float(x.shape[0]) / float(x.shape[1])  # correct height/width distortion

    fig = plt.figure(figsize=(width / float(dpi), height / float(dpi)), dpi=dpi)

    if len(x.shape) == 2:
        plt.pcolormesh(x, vmin=float(vmin), vmax=float(vmax), cmap=cmap)
    else:
        plt.imshow(x)
    ax = plt.gca()
    ax.set_xticks([])
    ax.set_yticks([])
    ax.set_frame_on(False)

    fig.set_frameon(False)

    if not savefile == None:
        fig.savefig(savefile, figsize=(width / float(dpi), height / float(dpi)), bbox_inches='tight', pad_inches=0,
                    dpi=dpi)
    return fig


def _plot_big_matrix(X, outfile, max_blocksize=1000, width=1000, vmin=-1, vmax=1):
    if os.path.isfile(outfile):
        img = plt.imread(outfile)
        _plot_borderless(img)
        return img

    tmpdir1, fname = os.path.split(outfile)
    tmpdir2, tmp = os.path.splitext(fname)
    tmpdir = os.path.join(tmpdir1, tmpdir2)
    tmp_fname = os.path.join(tmpdir, 'tmp.png')
    if not os.path.isdir(tmpdir):
        delete_tmpdir = True
        os.makedirs(tmpdir)
    else:
        delete_tmpdir = False

    def carve_bign(n):
        starts = range(1, n, max_blocksize)
        ends = starts[1:]
        ends.append(n)
        ends = np.unique(ends)
        starts = np.array(starts) - 1
        return starts, ends

    row_starts, row_ends = carve_bign(X.shape[0])
    col_starts, col_ends = carve_bign(X.shape[1])
    n = np.max(X.shape)

    for row in np.arange(len(row_starts)):
        for col in np.arange(len(col_starts)):
            next_block = X[row_starts[row]:row_ends[row], col_starts[col]:col_ends[col]]
            next_width = float(width) * float(col_ends[col] - col_starts[col]) / float(X.shape[1])
            _plot_borderless(next_block, tmp_fname, vmin=vmin, vmax=vmax, width=next_width, dpi=10)

            next_img = plt.imread(tmp_fname)
            next_img = np.flipud(next_img)

            if col == 0:
                row_img = next_img
            else:
                row_img = _safe_cat(row_img, next_img, 1)
            if n > 1e4:
                print('.', end='')
        if row == 0:
            full_img = row_img
        else:
            full_img = _safe_cat(full_img, row_img, 0)
        if n > 1e4:
            print('', end='\n')

    if delete_tmpdir:
        shutil.rmtree(tmpdir)
    else:
        os.remove(tmp_fname)

    _plot_borderless(full_img, outfile);
    return full_img

def _safe_cat(a, b, axis):
    dims = list(set(np.arange(a.ndim)) - set([axis]))
    for d in dims:
        if a.shape[d] > b.shape[d]:
            b = _padder(b, a, d)
        elif a.shape[d] < b.shape[d]:
            a = _padder(a, b, d)
    return np.concatenate((a, b), axis=axis)


def _padder(a, b, dims):
    if not np.iterable(dims):
        dims = [dims]
    dims = np.array(dims)
    dims[dims < 0] = 0
    dims = dims.tolist()

    padding = np.array(map(lambda x: int(x in dims), np.arange(a.ndim))) * (np.array(b.shape) - np.array(a.shape))
    padding = padding * (padding > 0)
    return np.pad(a, zip(np.zeros([1, a.ndim], dtype=int).tolist()[0], padding.tolist()), 'mean')

def _close_all():
    figs = plt.get_fignums()
    for f in figs:
        plt.close(f)<|MERGE_RESOLUTION|>--- conflicted
+++ resolved
@@ -712,12 +712,10 @@
         model_locs_in_brain.extend([True]*mo.get_locs().shape[0])
 
         rbf_weights = _log_rbf(combined_locs, mo.get_locs())
-<<<<<<< HEAD
-        Z = _blur_corrmat(Z, rbf_weights, mo.gpu)
-=======
+        
         from .model import _recover_model #deferred import to remove circular dependency
-        Z = _recover_model(*_blur_corrmat(Z, rbf_weights), z_transform=True)
->>>>>>> f0d23286
+        Z = _recover_model(*_blur_corrmat(Z, rbf_weights, mo.gpu), z_transform=True)
+
 
     K = _z2r(Z)
 
