from __future__ import division
from __future__ import print_function

#TODO: there are multiple implementations of functions like _apply_by_file_index.  these should be consolidated into one
#common function that is used and called multiple times.  In addition, aggregator and transform functions that are used
#across apply_by_file wrappers should be shared (rather than defined multiple times).  We could also call_apply_by_file_index
#"groupby" to conform to the pandas style.  e.g. bo.groupby(session) returns a generator whose produces are brain objects
#each of one session.  we could then use bo.groupby(session).aggregate(xform) to produce a list of objects, where each is
#comprised of the xform applied to the brain object containing one session worth of data from the original object.

#import multiprocessing
import copy
import os
import warnings
import numpy.matlib as mat
import matplotlib.pyplot as plt
import pandas as pd
import numpy as np
import imageio
import nibabel as nib
import hypertools as hyp
import shutil

from nilearn import plotting as ni_plt
from nilearn import image
from nilearn.input_data import NiftiMasker
from scipy.stats import kurtosis, zscore, pearsonr
from scipy.spatial.distance import pdist
from scipy.spatial.distance import cdist
from scipy.spatial.distance import squareform
from scipy.special import logsumexp
from scipy import linalg
from scipy.ndimage.interpolation import zoom
#from joblib import Parallel, delayed


def _std(res=None):
    """
    Load a Nifti image of the standard MNI 152 brain at the given resolution


    Parameters
    ----------
    res : int or float or None
        If int or float: (for cubic voxels) or a list or array of 3D voxel dimensions
        If None, returns loaded gray matter masked brain

    Returns
    ----------
    results : Nifti1Image
         Nifti image of the standard brain

    """
    from .nifti import Nifti
    from .load import load

    std_img = load('std')
    if res:
        return _resample_nii(std_img, res)
    else:
        return std_img


def _gray(res=None):
    """
    Load a Nifti image of the gray matter masked MNI 152 brain at the given resolution


    Parameters
    ----------
    res : int or float or None
        If int or float: (for cubic voxels) or a list or array of 3D voxel dimensions
        If None, returns loaded gray matter masked brain

    Returns
    ----------
    results : Nifti1Image
         Nifti image of gray masked brain

    """
    from .nifti import Nifti
    from .load import load

    gray_img = load('gray')
    threshold = 100
    gray_data = gray_img.get_data()
    gray_data[np.isnan(gray_data) | (gray_data < threshold)] = 0

    if np.iterable(res) or np.isscalar(res):
        return _resample_nii(Nifti(gray_data, gray_img.affine), res)
    else:
        return Nifti(gray_data, gray_img.affine)


def _resample_nii(x, target_res, precision=5):
    """
    Resample a Nifti image to have the given voxel dimensions


    Parameters
    ----------
    x : Nifti1Image
        Input Nifti image (a nibel Nifti1Image object)

    target_res : int or float or None
        Int or float (for cubic voxels) or a list or array of 3D voxel dimensions

    precision : int
        Number of decimal places in affine transformation matrix for resulting image (default: 5)

    Returns
    ----------
    results : Nifti1Image
         Re-scaled Nifti image

    """

    from .nifti import Nifti

    if np.any(np.isnan(x.get_data())):
        img = x.get_data()
        img[np.isnan(img)] = 0.0
        x = nib.nifti1.Nifti1Image(img, x.affine)

    res = x.header.get_zooms()[0:3]
    scale = np.divide(res, target_res).ravel()

    target_affine = x.affine

    target_affine[0:3, 0:3] /= scale
    target_affine = np.round(target_affine, decimals=precision)

    # correct for 1-voxel shift
    target_affine[0:3, 3] -= np.squeeze(np.multiply(np.divide(target_res, 2.0), np.sign(target_affine[0:3, 3])))
    target_affine[0:3, 3] += np.squeeze(np.sign(target_affine[0:3, 3]))

    if len(scale) < np.ndim(x.get_data()):
        assert np.ndim(x.get_data()) == 4, 'Data must be 3D or 4D'
        scale = np.append(scale, x.shape[3])

    z = zoom(x.get_data(), scale)
    try:
        z[z < 1e-5] = np.nan
    except:
        pass
    return Nifti(z, target_affine)


def _apply_by_file_index(bo, xform, aggregator):
    """
    Session dependent function application and aggregation

    Parameters
    ----------
    bo : Brain object
        Contains data

    xform : function
        The function to apply to the data matrix from each filename

    aggregator: function
        Function for aggregating results across multiple iterations

    Returns
    ----------
    results : numpy ndarray
         Array of aggregated results

    """

    for idx, session in enumerate(bo.sessions.unique()):
        session_xform = xform(bo.get_slice(sample_inds=np.where(bo.sessions == session)[0], inplace=False))
        if idx is 0:
            results = session_xform
        else:
            results = aggregator(results, session_xform)

    return results


def _kurt_vals(bo):
    """
    Function that calculates maximum kurtosis values for each channel

    Parameters
    ----------
    bo : Brain object
        Contains data

    Returns
    ----------
    results: 1D ndarray
        Maximum kurtosis across sessions for each channel

    """
    sessions = bo.sessions.unique()
    results = list(map(lambda s: kurtosis(bo.data[(s==bo.sessions).values]), sessions))
    return np.max(np.vstack(results), axis=0)


def _get_corrmat(bo):
    """
    Function that calculates the average subject level correlation matrix for brain object across session

    Parameters
    ----------
    bo : Brain object
        Contains data


    Returns
    ----------
    results: 2D np.ndarray
        The average correlation matrix across sessions

    """

    def aggregate(p, n):
        return p + n

    def zcorr_xform(bo):
        return np.multiply(bo.n_secs, _r2z(1 - squareform(pdist(bo.get_data().T, 'correlation'))))

    summed_zcorrs = _apply_by_file_index(bo, zcorr_xform, aggregate)

    #weight each session by recording time
    return _z2r(summed_zcorrs / np.sum(bo.n_secs))


def _z_score(bo):
    """
    Function that calculates the average subject level correlation matrix for brain object across session

    Parameters
    ----------
    bo : Brain object
        Contains data

    Returns
    ----------
    results: 2D np.ndarray
        The average correlation matrix across sessions

    """
    def z_score_xform(bo):
        return zscore(bo.get_data())

    def vstack_aggregrate(x1, x2):
        return np.vstack((x1, x2))

    return _apply_by_file_index(bo, z_score_xform, vstack_aggregrate)



def _z2r(z):
    """
    Function that calculates the inverse Fisher z-transformation

    Parameters
    ----------
    z : int or ndarray
        Fishers z transformed correlation value

    Returns
    ----------
    result : int or ndarray
        Correlation value

    """
    warnings.simplefilter('ignore')
    if isinstance(z, list):
        z = np.array(z)
    r = (np.exp(2 * z) - 1) / (np.exp(2 * z) + 1)
    if isinstance(r, np.ndarray):
        r[np.isinf(z) & (z > 0)] = 1
        r[np.isinf(z) & (z < 0)] = -1
    else:
        if np.isinf(z) & (z > 0):
            return 1
        elif np.isinf(z) & (z < 0):
            return -1
    return r

def _r2z(r):
    """
    Function that calculates the Fisher z-transformation

    Parameters
    ----------
    r : int or ndarray
        Correlation value

    Returns
    ----------
    result : int or ndarray
        Fishers z transformed correlation value

    """
    warnings.simplefilter('ignore')
    return 0.5 * (np.log(1 + r) - np.log(1 - r))


def _log_rbf(to_coords, from_coords, width=20):
    """
    Radial basis function

    Parameters
    ----------
    to_coords : ndarray
        Series of all coordinates (one per row) - R_full

    c : ndarray
        Series of subject's coordinates (one per row) - R_subj

    width : positive scalar
        Radius

    Returns
    ----------
    results : ndarray
        Matrix of log rbf weights for each subject coordinate for all coordinates

    """
    assert np.isscalar(width), 'RBF width must be a scalar'
    assert width > 0, 'RBF width must be positive'
    weights = -cdist(to_coords, from_coords, metric='euclidean') ** 2 / float(width)
    return weights


def tal2mni(r):
    """
    Convert coordinates (electrode locations) from Talairach to MNI space

    Parameters
    ----------
    r : ndarray
        Coordinate locations (Talairach space)


    Returns
    ----------
    results : ndarray
        Coordinate locations (MNI space)

    """

    rotmat = np.array([[1, 0, 0, 0], [0, 0.9988, 0.0500, 0], [0, -0.0500, 0.9988, 0], [0, 0, 0, 1.0000]])
    up = np.array([[0.9900, 0, 0, 0], [0, 0.9700, 0, 0], [0, 0, 0.9200, 0], [0, 0, 0, 1.0000]])
    down = np.array([[0.9900, 0, 0, 0], [0, 0.9700, 0, 0], [0, 0, 0.8400, 0], [0, 0, 0, 1.0000]])

    inpoints = np.c_[r, np.ones(r.shape[0], dtype=np.float)].T
    tmp = inpoints[2, :] < 0
    inpoints[:, tmp] = linalg.solve(np.dot(rotmat, down), inpoints[:, tmp])
    inpoints[:, ~tmp] = linalg.solve(np.dot(rotmat, up), inpoints[:, ~tmp])

    return np.round(inpoints[0:3, :].T, decimals=2)


def _blur_corrmat(Z, weights):
    """
    Gets full correlation matrix

    Parameters
    ----------
    Z : Numpy array
        Subject's Fisher z-transformed correlation matrix

    weights : Numpy array
        Weights matrix calculated using _log_rbf function matrix

    mode : str
        Specifies whether to compute over all elecs (fit mode) or just new elecs
        (predict mode)

    Returns
    ----------
    numerator : Numpy array
        Numerator for the expanded correlation matrix
    denominator : Numpy array
        Denominator for the expanded correlation matrix
    """
    #import seaborn as sns
    #import matplotlib.pyplot as plt

    triu_inds = np.triu_indices(Z.shape[0], k=1)

    #need to do computations seperately for positive and negative values
    sign_Z_full = np.sign(Z)
    #logZ_pos_full = np.log(np.multiply(sign_Z_full > 0, Z))
    #logZ_neg_full = np.log(np.multiply(sign_Z_full < 0, np.abs(Z)))

    sign_Z = sign_Z_full[triu_inds]
    logZ_pos = np.log(np.multiply(sign_Z > 0, Z[triu_inds]))
    logZ_neg = np.log(np.multiply(sign_Z < 0, np.abs(Z[triu_inds])))

    n = weights.shape[0]
    K_pos = np.zeros([n, n])
    K_neg = np.zeros([n, n])
    W = np.zeros([n, n])

    for x in range(n-1):
        xweights = weights[x, :]
        x_match = np.isclose(xweights, 0)
        for y in range(x+1, n): #fill in upper triangle only
            yweights = weights[y, :]
            y_match = np.isclose(yweights, 0)

            if np.any(x_match) and np.any(y_match): #the pair of locations we're filling in already exists in the given data
                x_ind = np.where(x_match)[0]
                y_ind = np.where(y_match)[0]
                Z_match_val = np.mean(Z[x_ind, y_ind])
                W[x, y] = 0.
                if Z_match_val > 0:
                    K_pos[x, y] = np.log(Z_match_val)
                    K_neg[x, y] = -np.inf
                else:
                    K_pos[x, y] = -np.inf
                    K_neg[x, y] = np.log(np.abs(Z_match_val))
                continue

            next_weights = np.add.outer(xweights, yweights)
            next_weights = next_weights[triu_inds]

            W[x, y] = logsumexp(next_weights)
            K_pos[x, y] = logsumexp(logZ_pos + next_weights)
            K_neg[x, y] = logsumexp(logZ_neg + next_weights)

    #turn K_neg into complex numbers.  Where K_neg is infinite, this results in nans for the real number parts, so we'll
    #set any nans in K_neg.real to 0
    #TODO: the next lines are redundant with code in _to_log_complex; consolidate
    K_neg = np.multiply(0+1j, K_neg)
    K_neg.real[np.isnan(K_neg)] = 0
    K = K_pos + K_neg

    return K + K.T, W + W.T

def _to_log_complex(X):
    """
    Compute the log of the given numpy array.  Store all positive members of the original array in the real component of
    the result and all negative members of the original array in the complex component of the result.

    Parameters
    ----------
    X : numpy array to take the log of

    Returns
    ----------
    log_X_complex : The log of X, stored as complex numbers to keep track of the positive and negative parts
    """
    signX = np.sign(X)
    posX = np.log(np.multiply(signX > 0, X))
    negX = np.log(np.abs(np.multiply(signX < 0, X)))

    negX = np.multiply(0+1j, negX)
    negX.real[np.isnan(negX)] = 0

    return posX + negX

def _to_exp_real(C):
    """
    Inverse of _to_log_complex
    """
    posX = C.real
    negX = C.imag
    return np.exp(posX) - np.exp(negX)


def _compute_coord(coord, weights, Z):
    next_weights = np.sum.outer(weights[coord[0], :], weights[coord[1], :])

    next_weights = next_weights[np.triu_indices(next_weights)]
    Z = Z[np.triu_indices(Z)]

    return logsumexp(next_weights), logsumexp(Z + next_weights)

<<<<<<< HEAD

def _timeseries_recon(bo, mo, chunk_size=1000, preprocess='zscore'):
=======
def _timeseries_recon(bo, K, chunk_size=1000, preprocess='zscore'):
>>>>>>> 139ff594
    """
    Reconstruction done by chunking by session
        Parameters
    ----------
    bo : Brain object
        Data to be reconstructed
<<<<<<< HEAD

    mo : Model object
        Model to base the reconstructions on

=======
    K : Numpy.ndarray
        Correlation matix including observed and predicted locations
>>>>>>> 139ff594
    chunk_size : int
        Size to break data into
    Returns
    ----------
    results : ndarray
        Compiled reconstructed timeseries
    """
    if preprocess==None:
        data = bo.get_data().as_matrix()
    elif preprocess=='zscore':
        if bo.data.shape[0]<3:
            warnings.warn('Not enough samples to zscore so it will be skipped.'
            ' Note that this will cause problems if your data are not already '
            'zscored.')
            data = bo.get_data().as_matrix()
        else:
            data = bo.get_zscore_data()
    else:
        raise('Unsupported preprocessing option: ' + preprocess)

    brain_locs_in_model = _count_overlapping(mo.get_locs(), bo.get_locs())
    model_locs_in_brain = _count_overlapping(bo.get_locs(), mo.get_locs())

    if np.all(model_locs_in_brain):
        #if the model contains all of the locations (or fewer) than what are in the brain object, no reconstructions
        #are needed
        return data[:, brain_locs_in_model]

    #otherwise, we'll need to do some work
    Z = mo.get_model(z_transform=True)
    if ~np.any(brain_locs_in_model):
        #if none of the brain locations are in the model, we need to blur out the model to match up with the
        # locations in the brain object
        combined_locs = np.vstack((bo.get_locs(), mo.get_locs()))
        model_locs_in_brain = [False]*bo.get_locs().shape[0]
        model_locs_in_brain.extend([True]*mo.get_locs().shape[0])

        rbf_weights = _log_rbf(combined_locs, mo.get_locs())
        Z = _blur_corrmat(Z, rbf_weights)

    K = _z2r(Z)
    Kaa = K[model_locs_in_brain, :][:, model_locs_in_brain]
    Kaa_inv = np.linalg.pinv(Kaa)

    Kba = K[~model_locs_in_brain, :][:, model_locs_in_brain]

    sessions = bo.sessions.unique()
    chunks = [np.array(i) for session in sessions for i in _chunker(bo.sessions[bo.sessions == session].index.tolist(), chunk_size)]
    chunks = list(map(lambda x: np.array(x[x != np.array(None)], dtype=np.int8), chunks))

    #predict unobserved brain activitity
    combined_data = np.zeros((data.shape[0], K.shape[0]), dtype=data.dtype)
    combined_data[:, ~model_locs_in_brain] = np.vstack(list(map(lambda x: _reconstruct_activity(data[x, :], Kba, Kaa_inv), chunks)))
    combined_data[:, model_locs_in_brain] = data

    for s in sessions:
        combined_data[bo.sessions==s, :] = zscore(combined_data[bo.sessions==s, :])

    return combined_data


# def _timeseries_recon(bo, K, chunk_size=1000, preprocess='zscore'):
#     """
#     Reconstruction done by chunking by session
#
#         Parameters
#     ----------
#     bo : Brain object
#         Data to be reconstructed
#
#     K : Numpy.ndarray
#         Correlation matix including observed and predicted locations
#
#     chunk_size : int
#         Size to break data into
#
#     Returns
#     ----------
#     results : ndarray
#         Compiled reconstructed timeseries
#
#     """
#     if preprocess==None:
#         data = bo.get_data().as_matrix()
#     elif preprocess=='zscore':
#         if bo.data.shape[0]<3:
#             warnings.warn('Not enough samples to zscore so it will be skipped.'
#             ' Note that this will cause problems if your data are not already '
#             'zscored.')
#             data = bo.get_data().as_matrix()
#         else:
#             data = bo.get_data().as_matrix()
#         #     data = bo.get_zscore_data()
#         #
#
#     s = K.shape[0] - data.shape[1]
#     Kba = K[:s, s:]
#     Kaa = K[s:, s:]
#     Kaa_inv = np.linalg.pinv(Kaa)
#     sessions = bo.sessions.unique()
#     chunks = [np.array(filter_chunk(i)) for session in sessions for i in _chunker(bo.sessions[bo.sessions == session].index.tolist(), chunk_size)]
#     # results = np.vstack(Parallel(n_jobs=multiprocessing.cpu_count())(
#     #     delayed(_reconstruct_activity)(data[chunk, :], Kba, Kaa_inv) for chunk in chunks))
#
#
#     ## issue when stacking one dimensional reconstrutions
#     ## transposing the reconstructions allows you to predict when s==1
#
#     if s == 1:
#         results = np.vstack(list(map(lambda x: _reconstruct_activity(data[x, :], Kba, Kaa_inv).T, chunks)))
#     else:
#         results = np.vstack(list(map(lambda x: _reconstruct_activity(zscore(data[x, :]), Kba, Kaa_inv), chunks)))
#     zresults = list(map(lambda s: zscore(results[bo.sessions == s, :]), sessions)) # zscoring each chunk wrong
#
#     return np.hstack([np.vstack(zresults), data])
#
# def filter_chunk(L):
#
#     return [x for x in L if x is not None]

def _chunker(iterable, chunksize, fillvalue=None):
    """
    Chunks longer sequence by regular interval

    Parameters
    ----------
    iterable : list or ndarray
        Use would be a long timeseries that needs to be broken down

    chunksize : int
        Size to break down

    Returns
    ----------
    results : ndarray
        Chunked timeseries

    """
    try:
        from itertools import zip_longest as zip_longest
    except:
        from itertools import izip_longest as zip_longest

    args = [iter(iterable)] * chunksize
    return list(zip_longest(*args, fillvalue=fillvalue))


def _reconstruct_activity(Y, Kba, Kaa_inv):
    """
    Reconstruct activity

    Parameters
    ----------
    Y : numpy array
        brain object with zscored data

    Kba : correlation matrix (unknown to known)

    Kaa_inv : inverse correlation matrix (known to known)

    zscore = False

    Returns
    ----------
    results : ndarray
        Reconstructed timeseries

    """
    return np.dot(np.dot(Kba, Kaa_inv), Y.T).T


def filter_elecs(bo, measure='kurtosis', threshold=10):
    """
    Filter electrodes based on kurtosis value

    Parameters
    ----------
    bo : brain object
        Brain object

    measure : 'kurtosis'
        Method to filter electrodes. Only kurtosis supported currently.

    threshold : int
        Threshold for filtering

    Returns
    ----------
    result : brain object
        Brain object with electrodes and corresponding data that passes kurtosis thresholding

    """
    thresh_bool = bo.kurtosis > threshold
    nbo = copy.deepcopy(bo) #TODO: modify bo.get_locs rather than copying brain object again here
    nbo.data = bo.data.loc[:, ~thresh_bool]
    nbo.locs = bo.locs.loc[~thresh_bool]
    nbo.n_elecs = bo.data.shape[1]
    return nbo


def filter_subj(bo, measure='kurtosis', return_locs=False, threshold=10):
    """
    Filter subjects if less than two electrodes pass kurtosis value

    Parameters
    ----------
    bo : str
        Path to brain object

    measure : 'kurtosis'
        Method to filter electrodes. Only kurtosis supported currently.

    return_locs : bool
        Default False, returns meta data. If True, returns electrode locations that pass kurtosis threshold

    threshold : int
        Threshold for filtering.

    Returns
    ----------
    result : meta brain object or None
        Meta field from brain object if two or more electrodes pass kurtosis thresholding.

    """
    from .load import load

    locs = load(bo, field='locs')
    kurt_vals = load(bo, field='kurtosis')
    meta = load(bo, field='meta')

    if not meta is None:
        thresh_bool = kurt_vals > threshold
        if sum(~thresh_bool) < 2:
            print(meta + ': not enough electrodes pass threshold')

        else:
            if return_locs:
                locs = pd.DataFrame(locs, columns=['x', 'y', 'z'])
                return meta, locs[~thresh_bool]
            else:
                return meta
    else:
        print('no meta data for brain object')


def _corr_column(X, Y):
    return np.array([pearsonr(x, y)[0] for x, y in zip(X.T, Y.T)])


def _normalize_Y(Y_matrix): #TODO: should be part of bo.get_data and/or Brain.__init__
    """
    Normalizes timeseries

    Parameters
    ----------
    Y_matrix : ndarray
        Raw activity from each electrode channel

    Returns
    ----------
    results : ndarray
        Normalized activity from each electrode channel

    """
    Y = Y_matrix
    m = mat.repmat(np.min(Y, axis=0), Y.shape[0], 1)
    Y = Y - m
    m = mat.repmat(np.max(Y, axis=0), Y.shape[0], 1)
    Y = np.divide(Y, m)
    added = mat.repmat(0.5 + np.arange(Y.shape[1]), Y.shape[0], 1)
    Y = Y + added
    return pd.DataFrame(Y)


def _fullfact(dims):
    '''
    Replicates MATLAB's _fullfact function (behaves the same way)
    '''
    vals = np.asmatrix(list(range(1, dims[0] + 1))).T
    if len(dims) == 1:
        return vals
    else:
        aftervals = np.asmatrix(_fullfact(dims[1:]))
        inds = np.asmatrix(np.zeros((np.prod(dims), len(dims))))
        row = 0
        for i in range(aftervals.shape[0]):
            inds[row:(row + len(vals)), 0] = vals
            inds[row:(row + len(vals)), 1:] = np.tile(aftervals[i, :], (len(vals), 1))
            row += len(vals)
        return inds


def model_compile(data):
    """
    Compile existing expanded correlation matrices.

    Parameters
    ----------
    data : list of model object file directories
        Compiles model objects

    Returns
    ----------
    model : Model object
        A new updated model object

    """
    from .load import load

    m = load(data[0])
    m.update(data[1:])
    return m


def _near_neighbor(bo, mo, match_threshold='auto'): #TODO: should this be part of bo.get_locs() or Brain.__init__, or possibly model.__init__?
    """
    Finds the nearest voxel for each subject's electrode location and uses
    that as revised electrodes location matrix in the prediction.

    Parameters
    ----------

    bo : Brain object
        Brain object to update

    mo : Model object
        Model object for the nearests locations used to predict

    match_threshold : 'auto', int, or None
        Threshold used to find nearest neighbor

        options:

        match_threshold = 'auto' : include only nearest neighbor if falls within one voxel distance

        match_threshold =  0 :set nearest_neighbor = False and proceed (only exact matches will be used)

        match_threshol = None use best match and don't check (even if far away)

        match_threshold > 0 : include only nearest neighbor that are within given distance

    Returns
    ----------
    bo : Brain object
        A new updated brain object

    """

    nbo = copy.deepcopy(bo) #FIXME: copying is expensive...
    nbo.orig_locs = nbo.locs
    d = cdist(nbo.locs, mo.locs, metric='Euclidean')
    for i in range(len(nbo.locs)):
        min_ind = list(zip(*np.where(d == d.min())))[0]
        nbo.locs.iloc[min_ind[0], :] = mo.locs.iloc[min_ind[1], :]
        d[min_ind[0]] = np.inf
        d[:, min_ind[1]] = np.inf
    if not match_threshold is 0 or None:

        if match_threshold is 'auto':
            v_size = _vox_size(mo.locs)
            thresh_bool = abs(nbo.locs - bo.locs) > v_size
            thresh_bool = thresh_bool.any(1).ravel()
        else:
            thresh_bool = abs(nbo.locs - bo.locs) > match_threshold
            thresh_bool = thresh_bool.any(1).ravel()
            assert match_threshold > 0, 'Negative Euclidean distances are not allowed'
        nbo.data = nbo.data.loc[:, ~thresh_bool]
        nbo.locs = nbo.locs.loc[~thresh_bool, :]
        nbo.n_elecs = nbo.data.shape[1]
        nbo.kurtosis = nbo.kurtosis[~thresh_bool]
        return nbo
    else:
        return nbo


def _vox_size(locs):
    """
    Finds voxel size

    Parameters
    ----------
    locs : pandas DataFrame
        Locations in brain extracted from nifti

    Returns
    ----------
    results : ndarray
        1 x n_dims of voxel size

    """
    from .brain import Brain
    bo_n = Brain(data=np.array([0]))
    n_dims = locs.shape[1]
    v_size = np.zeros([1, n_dims])
    # make voxel function
    for i in np.arange(n_dims):
        a = np.unique(locs.iloc[:, i])
        dists = pdist(np.atleast_2d(a).T, 'euclidean')
        #v_size[0][i] = np.min(dists[dists > 0])
        if np.sum(dists > 0) > 0:
            v_size[0][i] = np.min(dists[dists > 0])
        else:
            v_size[0][i] = bo_n.minimum_voxel_size
    return v_size

def _unique(X):
    """
    Wrapper for np.unique and pd.unique that also returns matching indices

    Parameters
    ----------
    X : numpy array or pandas dataframe with electrode locations

    Returns
    ----------
    unique_X : the sorted unique rows of X

    unique_inds : the indices of X such that X[unique_inds, :] == X (or X.iloc[unique_inds] == X)
    """
    if X is None:
        return None, []

    dataframe = type(X) is pd.DataFrame
    if dataframe:
        columns = X.columns
        X = X.as_matrix()

    assert type(X) is np.ndarray, 'must pass in a numpy ndarray or dataframe'
    uX, inds = np.unique(X, axis=0, return_index=True)

    if dataframe:
        uX = pd.DataFrame(data=uX, columns=columns, index=np.arange(len(inds)))


    return uX, inds

def _union(X, Y): #TODO: add test for _union
    """
    Wrapper for np.vstack and pd.vstack that returns unique locations

    Parameters
    ----------
    X : numpy array or pandas dataframe with electrode locations

    Y : numpy array or pandas dataframe with electrode locations

    Returns
    ----------
    XY: the unique values of X and Y stacked together in the same format.  If either X or Y is a dataframe, then XY
        is a dataframe with the same columsn.  Otherwise XY is a numpy array.
    """

    if X is None:
        return Y
    elif Y is None:
        return X

    dataframeX = type(X) is pd.DataFrame
    if dataframeX:
        columnsX = X.columns
        X = X.as_matrix()

    dataframeY = type(Y) is pd.DataFrame
    if dataframeY:
        columnsY = Y.columns
        Y = Y.as_matrix()

    if dataframeX and dataframeY:
        assert np.all(columnsX == columnsY), 'Input dataframes have mismatched columns'

    assert X.shape[1] == Y.shape[1], 'Input data must have the same number of columns'

    XY = np.vstack((X, Y))
    XY_unique, tmp = _unique(XY)

    if dataframeX or dataframeY:
        if dataframeX:
            columns = columnsX
        else:
            columns = columnsY
        return pd.DataFrame(data=XY_unique, columns=columns, index=np.arange(XY_unique.shape[0]))
    else:
        return XY


def _empty(X): #TODO: ad test for _empty
    """
    Return true if X is None or if any element of X.shape is 0
    """

    if X is None:
        return True
    else:
        return np.any(np.isclose(X.shape, 0))






def _count_overlapping(X, Y):
    """
    Finds overlapping rows in two matrices

    Parameters
    ----------
    X : Numpy array of reference data

    Y : Numpy array of to-be-tested data

    Returns
    ----------
    results : ndarray
        Array of length Y.shape[0] with 0s and 1s, where 1s denote rows in Y that are also in X
    """

    return np.sum([(Y == x).all(1) for idx, x in X.iterrows()], 0).astype(bool)


def make_gif_pngs(nifti, gif_path, index=range(100, 200), name=None, **kwargs):
    """
    Plots series of nifti timepoints as nilearn plot_glass_brain in .png format

    Parameters
    ----------
    nifti : nib.nifti1.Nifti1Image
        Nifti of reconconstruction

    gif_path : directory
        Directory to save .png files

    name : str
        Name for gif, default is None and will name the file based on the time windows

    window_min : int
        Lower bound for time window.

    window_max : int
        Upper bound for time window.

    Returns
    ----------
    results : png
        Series of pngs

    """

    for i in index:
        nii_i = image.index_img(nifti, i)
        outfile = os.path.join(gif_path, str(i).zfill(4) + '.png')
        ni_plt.plot_glass_brain(nii_i, output_file=outfile, **kwargs)

    images = []
    for file in os.listdir(gif_path):
        if file.endswith(".png"):
            images.append(imageio.imread(os.path.join(gif_path, file)))
    if name is None:
        gif_outfile = os.path.join(gif_path, 'gif_' + str(min(index)) + '_' + str(max(index)) + '.gif')

    else:
        gif_outfile = os.path.join(gif_path, str(name) + '.gif')
    imageio.mimsave(gif_outfile, images)


def _data_and_samplerate_by_file_index(bo, xform, **kwargs):
    """
    Session dependent function application and aggregation

    Parameters
    ----------
    bo : Brain object
        Contains data

    xform : function
        The function to apply to the data matrix from each filename

    aggregator: function
        Function for aggregating results across multiple iterations

    Returns
    ----------
    results : numpy ndarray
         Array of aggregated results

    """
    sample_rate = []

    for idx, session in enumerate(bo.sessions.unique()):
        if idx is 0:
            data_results, session_results, sr_results = xform(bo.data.loc[bo.sessions == session],
                                                                       bo.sessions.loc[bo.sessions == session],
                                                                       bo.sample_rate[idx], **kwargs)
            sample_rate.append(sr_results)
        else:
            data_next, session_next, sr_next = xform(bo.data.loc[bo.sessions == session, :],
                                                                           bo.sessions.loc[bo.sessions == session],
                                                                           bo.sample_rate[idx], **kwargs)
            data_results = data_results.append(data_next, ignore_index=True)
            session_results = session_results.append(session_next, ignore_index=True)
            sample_rate.append(sr_next)

    return data_results, session_results, sample_rate



def _resample(bo, resample_rate=64):
    """
    Function that resamples data to specified sample rate

    Parameters
    ----------
    bo : Brain object
        Contains data

    Returns
    ----------
    results: 2D np.ndarray
        Resampled data - pd.DataFrame
        Resampled sessions - pd.DataFrame
        Resample rate - List

    """


    def _resamp(data, session, sample_rate, resample_rate):

        # number of samples for resample
        n_samples = np.round(np.shape(data)[0] * resample_rate / sample_rate)

        # index for those samples
        resample_index = np.round(np.linspace(data.index.min(), data.index.max(), n_samples))

        # resampled sessions
        re_session = session[resample_index]
        re_session.interpolate(method='pchip', inplace=True, limit_direction='both')

        # resampled data
        re_data = data.loc[resample_index]
        re_data.interpolate(method='pchip', inplace=True, limit_direction='both')

        return re_data, re_session, resample_rate

    return _data_and_samplerate_by_file_index(bo, _resamp, resample_rate=resample_rate)


def _plot_locs_connectome(locs, label=None, pdfpath=None):
    """
    Plots locations in nilearn plot connectome

    Parameters
    ----------
    locs : pd.DataFrame
        Electrode locations

    Returns
    ----------
    results: nilearn connectome plot
        plot of electrodes


    """
    if locs.empty:
        ni_plt.plot_connectome(np.eye(locs.shape[0]), locs)
    else:

        if label is not None:

            label = list(label)
            for i, v in enumerate(label):
                if v == 'observed':
                    label[i] = [0, 0, 1]
                elif v == 'removed':
                    label[i] = [0.0, 0.75, 0.75]
                else:
                    label[i] = [1, 0, 1]
            colors = np.asarray(label)
            colors = list(map(lambda x: x[0], np.array_split(colors, colors.shape[0], axis=0)))
        else:
            colors = 'k'
        ni_plt.plot_connectome(np.eye(locs.shape[0]), locs, output_file=pdfpath,
                               node_kwargs={'alpha': 0.5, 'edgecolors': None},
                               node_size=10, node_color=colors)
    if not pdfpath:
        ni_plt.show()

def _plot_locs_hyp(locs, pdfpath): #TODO: do we need a separate function for this?  doesn't look more convenient than calling hyp.plot directly...

    """
    Plots locations in hypertools

    Parameters
    ----------
    locs : pd.DataFrame
        Electrode locations

    Returns
    ----------
    results: nilearn connectome plot
        plot of electrodes


    """
    hyp.plot(locs, 'k.', save_path=pdfpath)

def _plot_glass_brain(nifti, pdfpath, index=1): #TODO: do we need a separate function for this?  doesn't look more convenient than calling plot_glas_brain directly...
    """
    Plots nifti data

    Parameters
    ----------
    nifti : nifti image
        Nifti image to plot

    Returns
    ----------
    results: nilearn plot_glass_brain
        plot data


    """
    nii = image.index_img(nifti, index)
    ni_plt.plot_glass_brain(nii)
    if not pdfpath:
        ni_plt.show()

def _nifti_to_brain(nifti, mask_file=None):

    """
    Takes or loads nifti file and converts to brain object

    Parameters
    ----------
    nifti : str or nifti image

        If nifti is a nifti filepath, loads nifti and returns brain object

        If nifti is a nifti image, it returns a brain object

    Returns
    ----------
    results: brain object


    """
    from .nifti import Nifti

    if type(nifti) is Nifti:
        img = nifti

    elif type(nifti) is nib.nifti1.Nifti1Image:
        img = nifti

    elif type(nifti) is str:
        if os.path.exists(nifti):
            img = nib.load(nifti)
        else:
            warnings.warn('Nifti format not supported')
    else:
        warnings.warn('Nifti format not supported')

    mask = NiftiMasker(mask_strategy='background')
    if mask_file is None:
        mask.fit(nifti)
    else:
        mask.fit(mask_file)

    hdr = img.header
    S = img.get_sform()

    Y = np.float64(mask.transform(nifti)).copy()
    vmask = np.nonzero(np.array(np.reshape(mask.mask_img_.dataobj, (1, np.prod(mask.mask_img_.shape)), order='C')))[1]
    vox_coords = _fullfact(img.shape[0:3])[vmask, ::-1] - 1

    R = np.array(np.dot(vox_coords, S[0:3, 0:3])) + S[:3, 3]

    return Y, R, {'header': hdr}


def _brain_to_nifti(bo, nii_template): #FIXME: this is incredibly inefficient; could be done much faster using reshape and/or nilearn masking

    """
    Takes or loads nifti file and converts to brain object

    Parameters
    ----------
    bo : brain object

    template : str, Nifti1Image, or None

        Template is a nifti file with the desired resolution to save the brain object activity


    Returns
    ----------
    results: nibabel.Nifti1Image
        A nibabel nifti image


    """
    from .nifti import Nifti

    hdr = nii_template.get_header()
    temp_v_size = hdr.get_zooms()[0:3]

    R = bo.get_locs()
    Y = bo.data.as_matrix()
    Y = np.array(Y, ndmin=2)
    S = nii_template.affine
    locs = np.array(np.dot(R - S[:3, 3], np.linalg.inv(S[0:3, 0:3])), dtype='int')

    shape = np.max(np.vstack([np.max(locs, axis=0) + 1, nii_template.shape[0:3]]), axis=0)
    data = np.zeros(tuple(list(shape) + [Y.shape[0]]))
    counts = np.zeros(data.shape)

    for i in range(R.shape[0]):
        data[locs[i, 0], locs[i, 1], locs[i, 2], :] += Y[:, i]
        counts[locs[i, 0], locs[i, 1], locs[i, 2], :] += 1

    with np.errstate(invalid='ignore'):
        for i in range(R.shape[0]):
            data[locs[i, 0], locs[i, 1], locs[i, 2], :] = np.divide(data[locs[i, 0], locs[i, 1], locs[i, 2], :], counts[locs[i, 0], locs[i, 1], locs[i, 2], :])

    return Nifti(data, affine=nii_template.affine)




def _plot_borderless(x, savefile=None, vmin=-1, vmax=1, width=1000, dpi=100, cmap='Spectral'):
    _close_all()
    width *= (1000.0 / 775.0)  # account for border
    height = (775.0 / 755.0) * float(width) * float(x.shape[0]) / float(x.shape[1])  # correct height/width distortion

    fig = plt.figure(figsize=(width / float(dpi), height / float(dpi)), dpi=dpi)

    if len(x.shape) == 2:
        plt.pcolormesh(x, vmin=float(vmin), vmax=float(vmax), cmap=cmap)
    else:
        plt.imshow(x)
    ax = plt.gca()
    ax.set_xticks([])
    ax.set_yticks([])
    ax.set_frame_on(False)

    fig.set_frameon(False)

    if not savefile == None:
        fig.savefig(savefile, figsize=(width / float(dpi), height / float(dpi)), bbox_inches='tight', pad_inches=0,
                    dpi=dpi)
    return fig


def _plot_big_matrix(X, outfile, max_blocksize=1000, width=1000, vmin=-1, vmax=1):
    if os.path.isfile(outfile):
        img = plt.imread(outfile)
        _plot_borderless(img)
        return img

    tmpdir1, fname = os.path.split(outfile)
    tmpdir2, tmp = os.path.splitext(fname)
    tmpdir = os.path.join(tmpdir1, tmpdir2)
    tmp_fname = os.path.join(tmpdir, 'tmp.png')
    if not os.path.isdir(tmpdir):
        delete_tmpdir = True
        os.makedirs(tmpdir)
    else:
        delete_tmpdir = False

    def carve_bign(n):
        starts = range(1, n, max_blocksize)
        ends = starts[1:]
        ends.append(n)
        ends = np.unique(ends)
        starts = np.array(starts) - 1
        return starts, ends

    row_starts, row_ends = carve_bign(X.shape[0])
    col_starts, col_ends = carve_bign(X.shape[1])
    n = np.max(X.shape)

    for row in np.arange(len(row_starts)):
        for col in np.arange(len(col_starts)):
            next_block = X[row_starts[row]:row_ends[row], col_starts[col]:col_ends[col]]
            next_width = float(width) * float(col_ends[col] - col_starts[col]) / float(X.shape[1])
            _plot_borderless(next_block, tmp_fname, vmin=vmin, vmax=vmax, width=next_width, dpi=10)

            next_img = plt.imread(tmp_fname)
            next_img = np.flipud(next_img)

            if col == 0:
                row_img = next_img
            else:
                row_img = _safe_cat(row_img, next_img, 1)
            if n > 1e4:
                print('.', end='')
        if row == 0:
            full_img = row_img
        else:
            full_img = _safe_cat(full_img, row_img, 0)
        if n > 1e4:
            print('', end='\n')

    if delete_tmpdir:
        shutil.rmtree(tmpdir)
    else:
        os.remove(tmp_fname)

    _plot_borderless(full_img, outfile);
    return full_img

def _safe_cat(a, b, axis):
    dims = list(set(np.arange(a.ndim)) - set([axis]))
    for d in dims:
        if a.shape[d] > b.shape[d]:
            b = _padder(b, a, d)
        elif a.shape[d] < b.shape[d]:
            a = _padder(a, b, d)
    return np.concatenate((a, b), axis=axis)


def _padder(a, b, dims):
    if not np.iterable(dims):
        dims = [dims]
    dims = np.array(dims)
    dims[dims < 0] = 0
    dims = dims.tolist()

    padding = np.array(map(lambda x: int(x in dims), np.arange(a.ndim))) * (np.array(b.shape) - np.array(a.shape))
    padding = padding * (padding > 0)
    return np.pad(a, zip(np.zeros([1, a.ndim], dtype=int).tolist()[0], padding.tolist()), 'mean')

def _close_all():
    figs = plt.get_fignums()
    for f in figs:
        plt.close(f)<|MERGE_RESOLUTION|>--- conflicted
+++ resolved
@@ -473,27 +473,19 @@
 
     return logsumexp(next_weights), logsumexp(Z + next_weights)
 
-<<<<<<< HEAD
 
 def _timeseries_recon(bo, mo, chunk_size=1000, preprocess='zscore'):
-=======
-def _timeseries_recon(bo, K, chunk_size=1000, preprocess='zscore'):
->>>>>>> 139ff594
     """
     Reconstruction done by chunking by session
         Parameters
     ----------
     bo : Brain object
         Data to be reconstructed
-<<<<<<< HEAD
 
     mo : Model object
         Model to base the reconstructions on
 
-=======
-    K : Numpy.ndarray
-        Correlation matix including observed and predicted locations
->>>>>>> 139ff594
+
     chunk_size : int
         Size to break data into
     Returns
